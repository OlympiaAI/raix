--- conflicted
+++ resolved
@@ -168,13 +168,8 @@
 weather.chat_completion
 ```
 
-<<<<<<< HEAD
-The `tools` parameter accepts three types of values:
-
-=======
 The `available_tools` parameter accepts three types of values:
 - `nil`: All declared tool functions are passed (default behavior)
->>>>>>> 1121958c
 - `false`: No tools are passed to the LLM
 - An array of symbols: Only the specified tools are passed (raises `Raix::UndeclaredToolError` if a specified tool function is not declared)
 
